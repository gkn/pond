/**
 *  Copyright (c) 2015, The Regents of the University of California,
 *  through Lawrence Berkeley National Laboratory (subject to receipt
 *  of any required approvals from the U.S. Dept. of Energy).
 *  All rights reserved.
 *
 *  This source code is licensed under the BSD-style license found in the
 *  LICENSE file in the root directory of this source tree.
 */

/* eslint-disable */

import moment from "moment";

import Collection from "../collection";
import TimeEvent from "../timeevent";
import TimeRange from "../timerange";
import TimeRangeEvent from "../timerangeevent";
import TimeSeries from "../timeseries";
import { sum, max, avg } from "../base/functions";

const TIMESERIES_TEST_DATA = {
    name: "traffic",
    columns: [ "time", "value", "status" ],
    points: [
        [ 1400425947000, 52, "ok" ],
        [ 1400425948000, 18, "ok" ],
        [ 1400425949000, 26, "fail" ],
        [ 1400425950000, 93, "offline" ]
    ]
};

const INDEXED_DATA = {
    index: "1d-625",
    name: "traffic",
    columns: [ "time", "value", "status" ],
    points: [
        [ 1400425947000, 52, "ok" ],
        [ 1400425948000, 18, "ok" ],
        [ 1400425949000, 26, "fail" ],
        [ 1400425950000, 93, "offline" ]
    ]
};

const AVAILABILITY_DATA = {
    name: "availability",
    columns: [ "index", "uptime" ],
    points: [
        [ "2014-07", "100%" ],
        [ "2014-08", "88%" ],
        [ "2014-09", "95%" ],
        [ "2014-10", "99%" ],
        [ "2014-11", "91%" ],
        [ "2014-12", "99%" ],
        [ "2015-01", "100%" ],
        [ "2015-02", "92%" ],
        [ "2015-03", "99%" ],
        [ "2015-04", "87%" ],
        [ "2015-05", "92%" ],
        [ "2015-06", "100%" ]
    ]
};

const AVAILABILITY_DATA_2 = {
    name: "availability",
    columns: [ "index", "uptime", "notes", "outages" ],
    points: [
        [ "2014-07", 100, "", 2 ],
        [ "2014-08", 88, "", 17 ],
        [ "2014-09", 95, "", 6 ],
        [ "2014-10", 99, "", 3 ],
        [ "2014-11", 91, "", 14 ],
        [ "2014-12", 99, "", 3 ],
        [ "2015-01", 100, "", 0 ],
        [ "2015-02", 92, "", 12 ],
        [ "2015-03", 99, "Minor outage March 2", 4 ],
        [ "2015-04", 87, "Planned downtime in April", 82 ],
        [ "2015-05", 92, "Router failure June 12", 26 ],
        [ "2015-06", 100, "", 0 ]
    ]
};

const INTERFACE_TEST_DATA = {
    name: "star-cr5:to_anl_ip-a_v4",
    description: "star-cr5->anl(as683):100ge:site-ex:show:intercloud",
    device: "star-cr5",
    id: 169,
    interface: "to_anl_ip-a_v4",
    is_ipv6: false,
    is_oscars: false,
    oscars_id: null,
    resource_uri: "",
    site: "anl",
    site_device: "noni",
    site_interface: "et-1/0/0",
    stats_type: "Standard",
    title: null,
    columns: [ "time", "in", "out" ],
    points: [
        [ 1400425947000, 52, 34 ],
        [ 1400425948000, 18, 13 ],
        [ 1400425949000, 26, 67 ],
        [ 1400425950000, 93, 91 ]
    ]
};

const TRAFFIC_BNL_TO_NEWY = {
    name: "BNL to NEWY",
    columns: [ "time", "in" ],
    points: [
        [ 1441051950000, 2998846524.2666664 ],
        [ 1441051980000, 2682032885.3333335 ],
        [ 1441052010000, 2753537586.9333334 ]
    ]
};

const TRAFFIC_NEWY_TO_BNL = {
    name: "NEWY to BNL",
    columns: [ "time", "out" ],
    points: [
        [ 1441051950000, 22034579982.4 ],
        [ 1441051980000, 24783871443.2 ],
        [ 1441052010000, 26907368572.800003 ]
    ]
};

const fmt = "YYYY-MM-DD HH:mm";

const BISECT_TEST_DATA = {
    name: "test",
    columns: [ "time", "value" ],
    points: [
        [ moment("2012-01-11 01:00", fmt).valueOf(), 22 ],
        [ moment("2012-01-11 02:00", fmt).valueOf(), 33 ],
        [ moment("2012-01-11 03:00", fmt).valueOf(), 44 ],
        [ moment("2012-01-11 04:00", fmt).valueOf(), 55 ],
        [ moment("2012-01-11 05:00", fmt).valueOf(), 66 ],
        [ moment("2012-01-11 06:00", fmt).valueOf(), 77 ],
        [ moment("2012-01-11 07:00", fmt).valueOf(), 88 ]
    ]
};

const TRAFFIC_DATA_IN = {
    name: "star-cr5:to_anl_ip-a_v4",
    columns: [ "time", "in" ],
    points: [
        [ 1400425947000, 52 ],
        [ 1400425948000, 18 ],
        [ 1400425949000, 26 ],
        [ 1400425950000, 93 ]
    ]
};

const TRAFFIC_DATA_OUT = {
    name: "star-cr5:to_anl_ip-a_v4",
    columns: [ "time", "out" ],
    points: [
        [ 1400425947000, 34 ],
        [ 1400425948000, 13 ],
        [ 1400425949000, 67 ],
        [ 1400425950000, 91 ]
    ]
};

const PARTIAL_TRAFFIC_PART_A = {
    name: "star-cr5:to_anl_ip-a_v4",
    columns: [ "time", "value" ],
    points: [
        [ 1400425947000, 34 ],
        [ 1400425948000, 13 ],
        [ 1400425949000, 67 ],
        [ 1400425950000, 91 ]
    ]
};

const PARTIAL_TRAFFIC_PART_B = {
    name: "star-cr5:to_anl_ip-a_v4",
    columns: [ "time", "value" ],
    points: [
        [ 1400425951000, 65 ],
        [ 1400425952000, 86 ],
        [ 1400425953000, 27 ],
        [ 1400425954000, 72 ]
    ]
};

const OUTAGE_EVENT_LIST = [
    {
        startTime: "2015-03-04T09:00:00Z",
        endTime: "2015-03-04T14:00:00Z",
        title: "ANL Scheduled Maintenance",
        description: "ANL will be switching border routers...",
        completed: true,
        external_ticket: "",
        esnet_ticket: "ESNET-20150302-002",
        organization: "ANL",
        type: "Planned"
    },
    {
        startTime: "2015-04-22T03:30:00Z",
        endTime: "2015-04-22T13:00:00Z",
        description: "At 13:33 pacific circuit 06519 went down.",
        title: "STAR-CR5 < 100 ge 06519 > ANL  - Outage",
        completed: true,
        external_ticket: "",
        esnet_ticket: "ESNET-20150421-013",
        organization: "Internet2 / Level 3",
        type: "Unplanned"
    },
    {
        startTime: "2015-04-22T03:35:00Z",
        endTime: "2015-04-22T16:50:00Z",
        title: "STAR-CR5 < 100 ge 06519 > ANL  - Outage",
        description: "The listed circuit was unavailable due to bent pins.",
        completed: true,
        external_ticket: "3576:144",
        esnet_ticket: "ESNET-20150421-013",
        organization: "Internet2 / Level 3",
        type: "Unplanned"
    }
];

const sumPart1 = {
    name: "part1",
    columns: [ "time", "in", "out" ],
    points: [
        [ 1400425951000, 1, 6 ],
        [ 1400425952000, 2, 7 ],
        [ 1400425953000, 3, 8 ],
        [ 1400425954000, 4, 9 ]
    ]
};
const sumPart2 = {
    name: "part2",
    columns: [ "time", "in", "out" ],
    points: [
        [ 1400425951000, 9, 1 ],
        [ 1400425952000, 7, 2 ],
        [ 1400425953000, 5, 3 ],
        [ 1400425954000, 3, 4 ]
    ]
};

const sept2014Data = {
    utc: false,
    name: "traffic",
    columns: [ "time", "value" ],
    points: [
        [ 1409529600000, 80 ],
        [ 1409533200000, 88 ],
        [ 1409536800000, 52 ],
        [ 1409540400000, 80 ],
        [ 1409544000000, 26 ],
        [ 1409547600000, 37 ],
        [ 1409551200000, 6 ],
        [ 1409554800000, 32 ],
        [ 1409558400000, 69 ],
        [ 1409562000000, 21 ],
        [ 1409565600000, 6 ],
        [ 1409569200000, 54 ],
        [ 1409572800000, 88 ],
        [ 1409576400000, 41 ],
        [ 1409580000000, 35 ],
        [ 1409583600000, 43 ],
        [ 1409587200000, 84 ],
        [ 1409590800000, 32 ],
        [ 1409594400000, 41 ],
        [ 1409598000000, 57 ],
        [ 1409601600000, 27 ],
        [ 1409605200000, 50 ],
        [ 1409608800000, 13 ],
        [ 1409612400000, 63 ],
        [ 1409616000000, 58 ],
        [ 1409619600000, 80 ],
        [ 1409623200000, 59 ],
        [ 1409626800000, 96 ],
        [ 1409630400000, 2 ],
        [ 1409634000000, 20 ],
        [ 1409637600000, 64 ],
        [ 1409641200000, 7 ],
        [ 1409644800000, 50 ],
        [ 1409648400000, 88 ],
        [ 1409652000000, 34 ],
        [ 1409655600000, 31 ],
        [ 1409659200000, 16 ],
        [ 1409662800000, 38 ],
        [ 1409666400000, 94 ],
        [ 1409670000000, 78 ],
        [ 1409673600000, 86 ],
        [ 1409677200000, 13 ],
        [ 1409680800000, 34 ],
        [ 1409684400000, 29 ],
        [ 1409688000000, 48 ],
        [ 1409691600000, 80 ],
        [ 1409695200000, 30 ],
        [ 1409698800000, 15 ],
        [ 1409702400000, 62 ],
        [ 1409706000000, 66 ],
        [ 1409709600000, 44 ],
        [ 1409713200000, 94 ],
        [ 1409716800000, 78 ],
        [ 1409720400000, 29 ],
        [ 1409724000000, 21 ],
        [ 1409727600000, 4 ],
        [ 1409731200000, 83 ],
        [ 1409734800000, 15 ],
        [ 1409738400000, 89 ],
        [ 1409742000000, 53 ],
        [ 1409745600000, 70 ],
        [ 1409749200000, 41 ],
        [ 1409752800000, 47 ],
        [ 1409756400000, 30 ],
        [ 1409760000000, 68 ],
        [ 1409763600000, 89 ],
        [ 1409767200000, 29 ],
        [ 1409770800000, 17 ],
        [ 1409774400000, 38 ],
        [ 1409778000000, 67 ],
        [ 1409781600000, 75 ],
        [ 1409785200000, 89 ],
        [ 1409788800000, 47 ],
        [ 1409792400000, 82 ],
        [ 1409796000000, 33 ],
        [ 1409799600000, 67 ],
        [ 1409803200000, 93 ],
        [ 1409806800000, 86 ],
        [ 1409810400000, 97 ],
        [ 1409814000000, 19 ],
        [ 1409817600000, 19 ],
        [ 1409821200000, 31 ],
        [ 1409824800000, 56 ],
        [ 1409828400000, 19 ],
        [ 1409832000000, 43 ],
        [ 1409835600000, 29 ],
        [ 1409839200000, 72 ],
        [ 1409842800000, 27 ],
        [ 1409846400000, 21 ],
        [ 1409850000000, 88 ],
        [ 1409853600000, 18 ],
        [ 1409857200000, 30 ],
        [ 1409860800000, 46 ],
        [ 1409864400000, 34 ],
        [ 1409868000000, 31 ],
        [ 1409871600000, 20 ],
        [ 1409875200000, 45 ],
        [ 1409878800000, 17 ],
        [ 1409882400000, 24 ],
        [ 1409886000000, 84 ],
        [ 1409889600000, 6 ],
        [ 1409893200000, 91 ],
        [ 1409896800000, 82 ],
        [ 1409900400000, 71 ],
        [ 1409904000000, 97 ],
        [ 1409907600000, 43 ],
        [ 1409911200000, 38 ],
        [ 1409914800000, 1 ],
        [ 1409918400000, 71 ],
        [ 1409922000000, 50 ],
        [ 1409925600000, 19 ],
        [ 1409929200000, 19 ],
        [ 1409932800000, 86 ],
        [ 1409936400000, 65 ],
        [ 1409940000000, 93 ],
        [ 1409943600000, 35 ]
    ]
};

const TIMERANGE_EVENT_LIST = OUTAGE_EVENT_LIST.map(event => {
    const { startTime, endTime, ...other } = event;
    //eslint-disable-line
    const b = new Date(startTime);
    const e = new Date(endTime);
    return new TimeRangeEvent(new TimeRange(b, e), other);
});

//
// TESTS
//
it("can create an series with our wire format", () => {
    const series = new TimeSeries(TIMESERIES_TEST_DATA);
    expect(series).toBeDefined();
});

it("can create an series with a list of Events", () => {
    const events = [];
<<<<<<< HEAD
    events.push(new Event(new Date(2015, 7, 1), { value: 27 }));
    events.push(new Event(new Date(2015, 8, 1), { value: 14 }));
    const series = new TimeSeries({ name: "events", events });
=======
    events.push(new TimeEvent(new Date(2015, 7, 1), {value: 27}));
    events.push(new TimeEvent(new Date(2015, 8, 1), {value: 14}));
    const series = new TimeSeries({
        name: "events",
        events
    });
>>>>>>> 7adc1100
    expect(series.size()).toBe(2);
});

it("can create an series with no events", () => {
    const events = [];
    const series = new TimeSeries({ name: "events", events });
    expect(series.size()).toBe(0);
});

//
// Basic Query API
//
it("can return the size of the series", () => {
    const series = new TimeSeries(TIMESERIES_TEST_DATA);
    expect(series.size()).toBe(4);
});

it("can return an item in the series as an event", () => {
    const series = new TimeSeries(TIMESERIES_TEST_DATA);
    const event = series.at(1);
    expect(event instanceof TimeEvent).toBeTruthy();
});

it("can return an item in the series with the correct data", () => {
    const series = new TimeSeries(TIMESERIES_TEST_DATA);
    const event = series.at(1);
    expect(JSON.stringify(event.data())).toBe(`{"value":18,"status":"ok"}`);
    expect(event.timestamp().getTime()).toBe(1400425948000);
});

it("can serialize to a string", () => {
    const series = new TimeSeries(TIMESERIES_TEST_DATA);
    const expectedString = `{"name":"traffic","utc":true,"columns":["time","value","status"],"points":[[1400425947000,52,"ok"],[1400425948000,18,"ok"],[1400425949000,26,"fail"],[1400425950000,93,"offline"]]}`;
    expect(series.toString()).toBe(expectedString);
});

it("can return the time range of the series", () => {
    const series = new TimeSeries(TIMESERIES_TEST_DATA);
    const expectedString = "[Sun, 18 May 2014 15:12:27 GMT, Sun, 18 May 2014 15:12:30 GMT]";
    expect(series.timerange().toUTCString()).toBe(expectedString);
});

//
// Meta data
//
it("can create a series with meta data and get that data back", () => {
    const series = new TimeSeries(INTERFACE_TEST_DATA);
    const expected = `{"site_interface":"et-1/0/0","utc":true,"site":"anl","name":"star-cr5:to_anl_ip-a_v4","site_device":"noni","device":"star-cr5","oscars_id":null,"title":null,"is_oscars":false,"interface":"to_anl_ip-a_v4","stats_type":"Standard","id":169,"resource_uri":"","is_ipv6":false,"description":"star-cr5->anl(as683):100ge:site-ex:show:intercloud","columns":["time","in","out"],"points":[[1400425947000,52,34],[1400425948000,18,13],[1400425949000,26,67],[1400425950000,93,91]]}`;
    expect(series.toString()).toBe(expected);
    expect(series.meta("interface")).toBe("to_anl_ip-a_v4");
});

it("can create a series and set a new name", () => {
    const series = new TimeSeries(INTERFACE_TEST_DATA);
    expect(series.name()).toBe("star-cr5:to_anl_ip-a_v4");
    const newSeries = series.setName("bob");
    expect(newSeries.name()).toBe("bob");
});

it("can create a series with meta data and get that data back", () => {
    const series = new TimeSeries(INTERFACE_TEST_DATA);
    expect(series.meta("site_interface")).toBe("et-1/0/0");
    const newSeries = series.setMeta("site_interface", "bob");
    expect(newSeries.meta("site_interface")).toBe("bob");
    expect(newSeries.at(0).get("in")).toBe(52);
    expect(newSeries.meta("site")).toBe("anl");
});

//
// Deep event data
//
it("can create a series with a nested object", () => {
    const series = new TimeSeries({
        name: "Map Traffic",
        columns: [ "time", "NASA_north", "NASA_south" ],
        points: [
            [ 1400425951000, { in: 100, out: 200 }, { in: 145, out: 135 } ],
            [ 1400425952000, { in: 200, out: 400 }, { in: 146, out: 142 } ],
            [ 1400425953000, { in: 300, out: 600 }, { in: 147, out: 158 } ],
            [ 1400425954000, { in: 400, out: 800 }, { in: 155, out: 175 } ]
        ]
    });
    expect(series.at(0).get("NASA_north").in).toBe(100);
    expect(series.at(0).get("NASA_north").out).toBe(200);
});

it("can create a series with nested events", () => {
    const events = [];
<<<<<<< HEAD
    events.push(new Event(new Date(2015, 6, 1), {
        NASA_north: { in: 100, out: 200 },
        NASA_south: { in: 145, out: 135 }
    }));
    events.push(new Event(new Date(2015, 7, 1), {
        NASA_north: { in: 200, out: 400 },
        NASA_south: { in: 146, out: 142 }
    }));
    events.push(new Event(new Date(2015, 8, 1), {
        NASA_north: { in: 300, out: 600 },
        NASA_south: { in: 147, out: 158 }
    }));
    events.push(new Event(new Date(2015, 9, 1), {
        NASA_north: { in: 400, out: 800 },
        NASA_south: { in: 155, out: 175 }
    }));
    const series = new TimeSeries({ name: "Map traffic", events });
=======
    events.push(new TimeEvent(new Date(2015, 6, 1), {NASA_north: {in: 100, out: 200}, NASA_south: {in: 145, out: 135}}));
    events.push(new TimeEvent(new Date(2015, 7, 1), {NASA_north: {in: 200, out: 400}, NASA_south: {in: 146, out: 142}}));
    events.push(new TimeEvent(new Date(2015, 8, 1), {NASA_north: {in: 300, out: 600}, NASA_south: {in: 147, out: 158}}));
    events.push(new TimeEvent(new Date(2015, 9, 1), {NASA_north: {in: 400, out: 800}, NASA_south: {in: 155, out: 175}}));
    const series = new TimeSeries({
        name: "Map traffic",
        events
    });
>>>>>>> 7adc1100
    expect(series.at(0).get("NASA_north").in).toBe(100);
    expect(series.at(3).get("NASA_south").out).toBe(175);
    expect(series.size()).toBe(4);
});

//
// Comparing TimeSeries with each other
//
it("can compare a series and a reference to a series as being equal", () => {
    const series = new TimeSeries(TIMESERIES_TEST_DATA);
    const refSeries = series;
    expect(series).toBe(refSeries);
});

it(
    "can use the equals() comparator to compare a series and a copy of the series as true",
    () => {
        const series = new TimeSeries(TIMESERIES_TEST_DATA);
        const copyOfSeries = new TimeSeries(series);
        expect(TimeSeries.equal(series, copyOfSeries)).toBeTruthy;
    }
);

it(
    "can use the equals() comparator to compare a series and a value equivalent series as false",
    () => {
        const series = new TimeSeries(TIMESERIES_TEST_DATA);
        const otherSeries = new TimeSeries(TIMESERIES_TEST_DATA);
        expect(TimeSeries.equal(series, otherSeries)).toBeFalsy;
    }
);

it(
    "can use the is() comparator to compare a series and a value equivalent series as true",
    () => {
        const series = new TimeSeries(TIMESERIES_TEST_DATA);
        const otherSeries = new TimeSeries(TIMESERIES_TEST_DATA);
        expect(TimeSeries.is(series, otherSeries)).toBeTruthy;
    }
);

//
// Bisect
//
it("can find the bisect starting from 0", () => {
    const series = new TimeSeries(BISECT_TEST_DATA);
    expect(series.bisect(moment("2012-01-11 00:30", fmt).toDate())).toBe(0);
    expect(series.bisect(moment("2012-01-11 03:00", fmt).toDate())).toBe(2);
    expect(series.bisect(moment("2012-01-11 03:30", fmt).toDate())).toBe(2);
    expect(series.bisect(moment("2012-01-11 08:00", fmt).toDate())).toBe(6);
});

it("can find the bisect starting from an begin index", () => {
    const series = new TimeSeries(BISECT_TEST_DATA);
    expect(series.bisect(moment("2012-01-11 03:00", fmt).toDate(), 2)).toBe(2);
    expect(series.bisect(moment("2012-01-11 03:30", fmt).toDate(), 3)).toBe(2);
    expect(series.bisect(moment("2012-01-11 03:30", fmt).toDate(), 4)).toBe(3);

    const first = series.bisect(moment("2012-01-11 03:30", fmt).toDate());
    const second = series.bisect(
        moment("2012-01-11 04:30", fmt).toDate(),
        first
    );
    expect(series.at(first).get()).toBe(44);
    expect(series.at(second).get()).toBe(55);
});

//
// TimeRangeEvents
//
it("can make a timeseries with the right timerange", () => {
    const series = new TimeSeries({
        name: "outages",
        events: TIMERANGE_EVENT_LIST
    });
    expect(series.range().toString()).toBe("[1425459600000,1429721400000]");
});

it("can make a timeseries that can be serialized to a string", () => {
    const series = new TimeSeries({
        name: "outages",
        events: TIMERANGE_EVENT_LIST
    });
    const expected = `{"name":"outages","utc":true,"columns":["timerange","title","description","completed","external_ticket","esnet_ticket","organization","type"],"points":[[[1425459600000,1425477600000],"ANL Scheduled Maintenance","ANL will be switching border routers...",true,"","ESNET-20150302-002","ANL","Planned"],[[1429673400000,1429707600000],"At 13:33 pacific circuit 06519 went down.","STAR-CR5 < 100 ge 06519 > ANL  - Outage",true,"","ESNET-20150421-013","Internet2 / Level 3","Unplanned"],[[1429673700000,1429721400000],"STAR-CR5 < 100 ge 06519 > ANL  - Outage","The listed circuit was unavailable due to bent pins.",true,"3576:144","ESNET-20150421-013","Internet2 / Level 3","Unplanned"]]}`;
    expect(series.toString()).toBe(expected);
});

it(
    "can make a timeseries that can be serialized to JSON and then used to construct a TimeSeries again",
    () => {
        const series = new TimeSeries({
            name: "outages",
            events: TIMERANGE_EVENT_LIST
        });
        const newSeries = new TimeSeries(series.toJSON());
        expect(series.toString()).toBe(newSeries.toString());
    }
);

//
// IndexedEvents
//
it("can serialize to a string", () => {
    const series = new TimeSeries(INDEXED_DATA);
    const expectedString = `{"index":"1d-625","name":"traffic","utc":true,"columns":["time","value","status"],"points":[[1400425947000,52,"ok"],[1400425948000,18,"ok"],[1400425949000,26,"fail"],[1400425950000,93,"offline"]]}`;
    expect(series.toString()).toBe(expectedString);
});

it("can return the time range of the series", () => {
    const series = new TimeSeries(INDEXED_DATA);
    const expectedString = "[Sat, 18 Sep 1971 00:00:00 GMT, Sun, 19 Sep 1971 00:00:00 GMT]";
    expect(series.indexAsRange().toUTCString()).toBe(expectedString);
});

it("can create an series with indexed data (in UTC time)", () => {
    const series = new TimeSeries(AVAILABILITY_DATA);
    const event = series.at(2);
    expect(
        event.timerangeAsUTCString()
    ).toBe("[Mon, 01 Sep 2014 00:00:00 GMT, Tue, 30 Sep 2014 23:59:59 GMT]");
    expect(series.range().begin().getTime()).toBe(1404172800000);
    expect(series.range().end().getTime()).toBe(1435708799999);
});

//
// Slicing a TimeSeries
//
it("can create a slice of a series", () => {
    const series = new TimeSeries(AVAILABILITY_DATA);
    const expectedLastTwo = `{"name":"availability","utc":true,"columns":["index","uptime"],"points":[["2015-05","92%"],["2015-06","100%"]]}`;
    const lastTwo = series.slice(-2);
    expect(lastTwo.toString()).toBe(expectedLastTwo);
    const expectedFirstThree = `{"name":"availability","utc":true,"columns":["index","uptime"],"points":[["2014-07","100%"],["2014-08","88%"],["2014-09","95%"]]}`;
    const firstThree = series.slice(0, 3);
    expect(firstThree.toString()).toBe(expectedFirstThree);
    const expectedAll = `{"name":"availability","utc":true,"columns":["index","uptime"],"points":[["2014-07","100%"],["2014-08","88%"],["2014-09","95%"],["2014-10","99%"],["2014-11","91%"],["2014-12","99%"],["2015-01","100%"],["2015-02","92%"],["2015-03","99%"],["2015-04","87%"],["2015-05","92%"],["2015-06","100%"]]}`;
    const sliceAll = series.slice();
    expect(sliceAll.toString()).toBe(expectedAll);
});

//
// Merging two TimeSeries together
//
it("can merge two timeseries columns together using merge", () => {
    const inTraffic = new TimeSeries(TRAFFIC_DATA_IN);
    const outTraffic = new TimeSeries(TRAFFIC_DATA_OUT);
    const trafficSeries = TimeSeries.timeSeriesListMerge({
        name: "traffic",
        seriesList: [ inTraffic, outTraffic ]
    });

    expect(trafficSeries.at(2).get("in")).toBe(26);
    expect(trafficSeries.at(2).get("out")).toBe(67);
});

it("can append two timeseries together using merge", () => {
    const tile1 = new TimeSeries(PARTIAL_TRAFFIC_PART_A);
    const tile2 = new TimeSeries(PARTIAL_TRAFFIC_PART_B);
    const trafficSeries = TimeSeries.timeSeriesListMerge({
        name: "traffic",
        source: "router",
        seriesList: [ tile1, tile2 ]
    });
    expect(trafficSeries.size()).toBe(8);
    expect(trafficSeries.at(0).get()).toBe(34);
    expect(trafficSeries.at(1).get()).toBe(13);
    expect(trafficSeries.at(2).get()).toBe(67);
    expect(trafficSeries.at(3).get()).toBe(91);
    expect(trafficSeries.at(4).get()).toBe(65);
    expect(trafficSeries.at(5).get()).toBe(86);
    expect(trafficSeries.at(6).get()).toBe(27);
    expect(trafficSeries.at(7).get()).toBe(72);
    expect(trafficSeries.name()).toBe("traffic");
    expect(trafficSeries.meta("source")).toBe("router");
});

it("can merge two series and preserve the correct time format", () => {
    const inTraffic = new TimeSeries(TRAFFIC_BNL_TO_NEWY);
    const outTraffic = new TimeSeries(TRAFFIC_NEWY_TO_BNL);
    const trafficSeries = TimeSeries.timeSeriesListMerge({
        name: "traffic",
        seriesList: [ inTraffic, outTraffic ]
    });
    expect(
        trafficSeries.at(0).timestampAsUTCString()
    ).toBe("Mon, 31 Aug 2015 20:12:30 GMT");
    expect(
        trafficSeries.at(1).timestampAsUTCString()
    ).toBe("Mon, 31 Aug 2015 20:13:00 GMT");
    expect(
        trafficSeries.at(2).timestampAsUTCString()
    ).toBe("Mon, 31 Aug 2015 20:13:30 GMT");
});

//
// Summing two TimeSeries together
//
it("can merge two timeseries into a new timeseries that is the sum", () => {
    const part1 = new TimeSeries(sumPart1);
    const part2 = new TimeSeries(sumPart2);

    const sum = TimeSeries.timeSeriesListSum({
        name: "sum",
        seriesList: [ part1, part2 ],
        fieldSpec: [ "in", "out" ]
    });

    //10, 9, 8, 7
    expect(sum.at(0).get("in")).toBe(10);
    expect(sum.at(1).get("in")).toBe(9);
    expect(sum.at(2).get("in")).toBe(8);
    expect(sum.at(3).get("in")).toBe(7);

    //7, 9, 11, 13
    expect(sum.at(0).get("out")).toBe(7);
    expect(sum.at(1).get("out")).toBe(9);
    expect(sum.at(2).get("out")).toBe(11);
    expect(sum.at(3).get("out")).toBe(13);
});

//
// Avergage two timeseries together
//
it("can merge two timeseries into a new timeseries that is the avg", () => {
    const part1 = new TimeSeries({
        name: "part1",
        columns: [ "time", "in", "out" ],
        points: [
            [ 1400425951000, 1, 6 ],
            [ 1400425952000, 2, 7 ],
            [ 1400425953000, 3, 8 ],
            [ 1400425954000, 4, 9 ]
        ]
    });
    const part2 = new TimeSeries({
        name: "part2",
        columns: [ "time", "in", "out" ],
        points: [
            [ 1400425951000, 9, 1 ],
            [ 1400425952000, 7, 2 ],
            [ 1400425953000, 5, 3 ],
            [ 1400425954000, 3, 4 ]
        ]
    });

    const avgSeries = TimeSeries.timeSeriesListReduce({
        name: "avg",
        seriesList: [ part1, part2 ],
        fieldSpec: [ "in", "out" ],
        reducer: avg()
    });

    expect(avgSeries.at(0).get("in")).toBe(5);
    expect(avgSeries.at(1).get("in")).toBe(4.5);
    expect(avgSeries.at(2).get("in")).toBe(4);
    expect(avgSeries.at(3).get("in")).toBe(3.5);

    expect(avgSeries.at(0).get("out")).toBe(3.5);
    expect(avgSeries.at(1).get("out")).toBe(4.5);
    expect(avgSeries.at(2).get("out")).toBe(5.5);
    expect(avgSeries.at(3).get("out")).toBe(6.5);

    const avgSeries2 = TimeSeries.timeSeriesListAvg({
        name: "avg",
        seriesList: [ part1, part2 ],
        fieldSpec: [ "in", "out" ]
    });

    expect(avgSeries2.at(0).get("in")).toBe(5);
    expect(avgSeries2.at(1).get("in")).toBe(4.5);
    expect(avgSeries2.at(2).get("in")).toBe(4);
    expect(avgSeries2.at(3).get("in")).toBe(3.5);
});

//
// Collapse down columns in a TimeSeries
//
it(
    "can collapse a timeseries into a new timeseries that is the sum of two columns",
    () => {
        const ts = new TimeSeries(sumPart1);

        const sums = ts.collapse({
            name: "sum",
            fieldSpecList: [ "in", "out" ],
            reducer: sum(),
            append: false
        });

        expect(sums.at(0).get("sum")).toBe(7);
        expect(sums.at(1).get("sum")).toBe(9);
        expect(sums.at(2).get("sum")).toBe(11);
        expect(sums.at(3).get("sum")).toBe(13);
    }
);

it(
    "can collapse a timeseries into a new timeseries that is the max of two columns",
    () => {
        const timeseries = new TimeSeries(sumPart2);
        const c = timeseries.collapse({
            name: "max_in_out",
            fieldSpecList: [ "in", "out" ],
            reducer: max(),
            append: true
        });

        expect(c.at(0).get("max_in_out")).toBe(9);
        expect(c.at(1).get("max_in_out")).toBe(7);
        expect(c.at(2).get("max_in_out")).toBe(5);
        expect(c.at(3).get("max_in_out")).toBe(4);
    }
);

it(
    "can collapse a timeseries into a new timeseries that is the sum of two columns, then find the max",
    () => {
        const ts = new TimeSeries(sumPart1);
        const sums = ts.collapse({
            name: "value",
            fieldSpecList: [ "in", "out" ],
            reducer: sum(),
            append: false
        });
        expect(sums.max()).toBe(13);
    }
);

//
// Select specific columns in a TimeSeries
//
it("can select a single column from a TimeSeries", () => {
    const timeseries = new TimeSeries(INTERFACE_TEST_DATA);
    expect(timeseries.columns()).toEqual([ "in", "out" ]);

    const ts = timeseries.select({ fieldSpec: "in" });
    expect(ts.columns()).toEqual([ "in" ]);
    expect(ts.name()).toBe("star-cr5:to_anl_ip-a_v4");
});

it("can select multiple columns from a TimeSeries", () => {
    const timeseries = new TimeSeries(AVAILABILITY_DATA_2);
    expect(timeseries.columns()).toEqual([ "uptime", "notes", "outages" ]);

    const ts = timeseries.select({ fieldSpec: [ "uptime", "notes" ] });
    expect(ts.columns()).toEqual([ "uptime", "notes" ]);
    expect(ts.name()).toBe("availability");
});

//
// Remapping Events in a TimeSeries
//
it("can use re-mapping to reverse the values in a TimeSeries", () => {
    const timeseries = new TimeSeries(INTERFACE_TEST_DATA);

    expect(timeseries.columns()).toEqual([ "in", "out" ]);

    const ts = timeseries.map(
        e => e.setData({ in: e.get("out"), out: e.get("in") })
    );

    expect(ts.at(0).get("in")).toBe(34);
    expect(ts.at(0).get("out")).toBe(52);
    expect(ts.size()).toBe(timeseries.size());
});

//
// Rollups
//
it("can generate 1 day fixed window averages over a TimeSeries", () => {
    const timeseries = new TimeSeries(sept2014Data);
    const dailyAvg = timeseries.fixedWindowRollup({
        windowSize: "1d",
        aggregation: { value: { value: avg() } }
    });

    expect(dailyAvg.size()).toBe(5);
    expect(dailyAvg.at(0).value()).toBe(46.875);
    expect(dailyAvg.at(2).value()).toBe(54.083333333333336);
    expect(dailyAvg.at(4).value()).toBe(51.85);
});

it("can make Collections for each day in the TimeSeries", () => {
    const timeseries = new TimeSeries(sept2014Data);
    const collections = timeseries.collectByFixedWindow({ windowSize: "1d" });

    expect(collections["1d-16314"].size()).toBe(24);
    expect(collections["1d-16318"].size()).toBe(20);
});

it("can correctly use atTime()", () => {
    const t = new Date(1476803711641);

    let collection = new Collection();
    collection = collection.addEvent(new TimeEvent(t, 2));

    // Test bisect to get element 0
    const ts = new TimeSeries({ collection });
    const bisect = ts.bisect(t);
    expect(bisect).toEqual(0);
    expect(ts.at(bisect).value()).toEqual(2);

    // Test atTime to get element 0
    expect(ts.atTime(t).value()).toEqual(2);
});
<<<<<<< HEAD
=======


class StatusEvent extends TimeEvent {
    constructor(arg1, arg2) {
        super(arg1, arg2);
    }

    static dataSchema() {
        return {
            type: "record",
            fields: [
                {name: "value", type: "long"},
                {name: "status", type: "string"}
            ]
        };
    }
}

class StatusSeries extends TimeSeries {
    constructor(arg) {
        super(arg);
    }

    metaSchema() {
        return [{name: "name", type: "string"}];
    }

    static event(key) {
        return StatusEvent;
    }
}

it("can convert a timeseries to avro", () => {
    const timeseries1 = new StatusSeries({
        name: "traffic",
        columns: ["time", "value", "status"],
        points: [
            [1400425947000, 52, "ok"],
            [1400425948000, 18, "ok"],
            [1400425949000, 26, "fail"],
            [1400425950000, 93, "offline"]
        ]
    });

    const buffer = timeseries1.toAvro();
    const timeseries2 = new StatusSeries(buffer);
    TimeSeries.is(timeseries1, timeseries2);
});
>>>>>>> 7adc1100
<|MERGE_RESOLUTION|>--- conflicted
+++ resolved
@@ -21,62 +21,64 @@
 
 const TIMESERIES_TEST_DATA = {
     name: "traffic",
-    columns: [ "time", "value", "status" ],
-    points: [
-        [ 1400425947000, 52, "ok" ],
-        [ 1400425948000, 18, "ok" ],
-        [ 1400425949000, 26, "fail" ],
-        [ 1400425950000, 93, "offline" ]
+    columns: ["time", "value", "status"],
+    points: [
+        [1400425947000, 52, "ok"],
+        [1400425948000, 18, "ok"],
+        [1400425949000, 26, "fail"],
+        [1400425950000, 93, "offline"]
     ]
 };
 
 const INDEXED_DATA = {
     index: "1d-625",
     name: "traffic",
-    columns: [ "time", "value", "status" ],
-    points: [
-        [ 1400425947000, 52, "ok" ],
-        [ 1400425948000, 18, "ok" ],
-        [ 1400425949000, 26, "fail" ],
-        [ 1400425950000, 93, "offline" ]
-    ]
-};
+    columns: ["time", "value", "status"],
+    points: [
+        [1400425947000, 52, "ok"],
+        [1400425948000, 18, "ok"],
+        [1400425949000, 26, "fail"],
+        [1400425950000, 93, "offline"]
+    ]
+};
+
+
 
 const AVAILABILITY_DATA = {
     name: "availability",
-    columns: [ "index", "uptime" ],
-    points: [
-        [ "2014-07", "100%" ],
-        [ "2014-08", "88%" ],
-        [ "2014-09", "95%" ],
-        [ "2014-10", "99%" ],
-        [ "2014-11", "91%" ],
-        [ "2014-12", "99%" ],
-        [ "2015-01", "100%" ],
-        [ "2015-02", "92%" ],
-        [ "2015-03", "99%" ],
-        [ "2015-04", "87%" ],
-        [ "2015-05", "92%" ],
-        [ "2015-06", "100%" ]
+    columns: ["index", "uptime"],
+    points: [
+        ["2014-07", "100%"],
+        ["2014-08", "88%"],
+        ["2014-09", "95%"],
+        ["2014-10", "99%"],
+        ["2014-11", "91%"],
+        ["2014-12", "99%"],
+        ["2015-01", "100%"],
+        ["2015-02", "92%"],
+        ["2015-03", "99%"],
+        ["2015-04", "87%"],
+        ["2015-05", "92%"],
+        ["2015-06", "100%"]
     ]
 };
 
 const AVAILABILITY_DATA_2 = {
     name: "availability",
-    columns: [ "index", "uptime", "notes", "outages" ],
-    points: [
-        [ "2014-07", 100, "", 2 ],
-        [ "2014-08", 88, "", 17 ],
-        [ "2014-09", 95, "", 6 ],
-        [ "2014-10", 99, "", 3 ],
-        [ "2014-11", 91, "", 14 ],
-        [ "2014-12", 99, "", 3 ],
-        [ "2015-01", 100, "", 0 ],
-        [ "2015-02", 92, "", 12 ],
-        [ "2015-03", 99, "Minor outage March 2", 4 ],
-        [ "2015-04", 87, "Planned downtime in April", 82 ],
-        [ "2015-05", 92, "Router failure June 12", 26 ],
-        [ "2015-06", 100, "", 0 ]
+    columns: ["index", "uptime", "notes", "outages"],
+    points: [
+        ["2014-07", 100, "", 2],
+        ["2014-08", 88, "", 17],
+        ["2014-09", 95, "", 6],
+        ["2014-10", 99, "", 3],
+        ["2014-11", 91, "", 14],
+        ["2014-12", 99, "", 3],
+        ["2015-01", 100, "", 0],
+        ["2015-02", 92, "",12],
+        ["2015-03", 99, "Minor outage March 2", 4],
+        ["2015-04", 87, "Planned downtime in April", 82],
+        ["2015-05", 92, "Router failure June 12", 26],
+        ["2015-06", 100, "", 0]
     ]
 };
 
@@ -95,32 +97,32 @@
     site_interface: "et-1/0/0",
     stats_type: "Standard",
     title: null,
-    columns: [ "time", "in", "out" ],
-    points: [
-        [ 1400425947000, 52, 34 ],
-        [ 1400425948000, 18, 13 ],
-        [ 1400425949000, 26, 67 ],
-        [ 1400425950000, 93, 91 ]
+    columns: ["time", "in", "out"],
+    points: [
+        [1400425947000, 52, 34],
+        [1400425948000, 18, 13],
+        [1400425949000, 26, 67],
+        [1400425950000, 93, 91]
     ]
 };
 
 const TRAFFIC_BNL_TO_NEWY = {
     name: "BNL to NEWY",
-    columns: [ "time", "in" ],
-    points: [
-        [ 1441051950000, 2998846524.2666664 ],
-        [ 1441051980000, 2682032885.3333335 ],
-        [ 1441052010000, 2753537586.9333334 ]
+    columns: ["time", "in"],
+    points: [
+        [1441051950000, 2998846524.2666664],
+        [1441051980000, 2682032885.3333335],
+        [1441052010000, 2753537586.9333334]
     ]
 };
 
 const TRAFFIC_NEWY_TO_BNL = {
     name: "NEWY to BNL",
-    columns: [ "time", "out" ],
-    points: [
-        [ 1441051950000, 22034579982.4 ],
-        [ 1441051980000, 24783871443.2 ],
-        [ 1441052010000, 26907368572.800003 ]
+    columns: ["time","out"],
+    points: [
+        [1441051950000, 22034579982.4],
+        [1441051980000, 24783871443.2],
+        [1441052010000, 26907368572.800003]
     ]
 };
 
@@ -128,59 +130,59 @@
 
 const BISECT_TEST_DATA = {
     name: "test",
-    columns: [ "time", "value" ],
-    points: [
-        [ moment("2012-01-11 01:00", fmt).valueOf(), 22 ],
-        [ moment("2012-01-11 02:00", fmt).valueOf(), 33 ],
-        [ moment("2012-01-11 03:00", fmt).valueOf(), 44 ],
-        [ moment("2012-01-11 04:00", fmt).valueOf(), 55 ],
-        [ moment("2012-01-11 05:00", fmt).valueOf(), 66 ],
-        [ moment("2012-01-11 06:00", fmt).valueOf(), 77 ],
-        [ moment("2012-01-11 07:00", fmt).valueOf(), 88 ]
+    columns: ["time", "value"],
+    points: [
+        [moment("2012-01-11 01:00", fmt).valueOf(), 22],
+        [moment("2012-01-11 02:00", fmt).valueOf(), 33],
+        [moment("2012-01-11 03:00", fmt).valueOf(), 44],
+        [moment("2012-01-11 04:00", fmt).valueOf(), 55],
+        [moment("2012-01-11 05:00", fmt).valueOf(), 66],
+        [moment("2012-01-11 06:00", fmt).valueOf(), 77],
+        [moment("2012-01-11 07:00", fmt).valueOf(), 88]
     ]
 };
 
 const TRAFFIC_DATA_IN = {
     name: "star-cr5:to_anl_ip-a_v4",
-    columns: [ "time", "in" ],
-    points: [
-        [ 1400425947000, 52 ],
-        [ 1400425948000, 18 ],
-        [ 1400425949000, 26 ],
-        [ 1400425950000, 93 ]
+    columns: ["time", "in"],
+    points: [
+        [1400425947000, 52],
+        [1400425948000, 18],
+        [1400425949000, 26],
+        [1400425950000, 93]
     ]
 };
 
 const TRAFFIC_DATA_OUT = {
     name: "star-cr5:to_anl_ip-a_v4",
-    columns: [ "time", "out" ],
-    points: [
-        [ 1400425947000, 34 ],
-        [ 1400425948000, 13 ],
-        [ 1400425949000, 67 ],
-        [ 1400425950000, 91 ]
+    columns: ["time", "out"],
+    points: [
+        [1400425947000, 34],
+        [1400425948000, 13],
+        [1400425949000, 67],
+        [1400425950000, 91]
     ]
 };
 
 const PARTIAL_TRAFFIC_PART_A = {
     name: "star-cr5:to_anl_ip-a_v4",
-    columns: [ "time", "value" ],
-    points: [
-        [ 1400425947000, 34 ],
-        [ 1400425948000, 13 ],
-        [ 1400425949000, 67 ],
-        [ 1400425950000, 91 ]
+    columns: ["time", "value"],
+    points: [
+        [1400425947000, 34],
+        [1400425948000, 13],
+        [1400425949000, 67],
+        [1400425950000, 91]
     ]
 };
 
 const PARTIAL_TRAFFIC_PART_B = {
     name: "star-cr5:to_anl_ip-a_v4",
-    columns: [ "time", "value" ],
-    points: [
-        [ 1400425951000, 65 ],
-        [ 1400425952000, 86 ],
-        [ 1400425953000, 27 ],
-        [ 1400425954000, 72 ]
+    columns: ["time", "value"],
+    points: [
+        [1400425951000, 65],
+        [1400425952000, 86],
+        [1400425953000, 27],
+        [1400425954000, 72]
     ]
 };
 
@@ -195,8 +197,7 @@
         esnet_ticket: "ESNET-20150302-002",
         organization: "ANL",
         type: "Planned"
-    },
-    {
+    }, {
         startTime: "2015-04-22T03:30:00Z",
         endTime: "2015-04-22T13:00:00Z",
         description: "At 13:33 pacific circuit 06519 went down.",
@@ -206,8 +207,7 @@
         esnet_ticket: "ESNET-20150421-013",
         organization: "Internet2 / Level 3",
         type: "Unplanned"
-    },
-    {
+    }, {
         startTime: "2015-04-22T03:35:00Z",
         endTime: "2015-04-22T16:50:00Z",
         title: "STAR-CR5 < 100 ge 06519 > ANL  - Outage",
@@ -222,152 +222,151 @@
 
 const sumPart1 = {
     name: "part1",
-    columns: [ "time", "in", "out" ],
-    points: [
-        [ 1400425951000, 1, 6 ],
-        [ 1400425952000, 2, 7 ],
-        [ 1400425953000, 3, 8 ],
-        [ 1400425954000, 4, 9 ]
+    columns: ["time", "in", "out"],
+    points: [
+        [1400425951000, 1, 6],
+        [1400425952000, 2, 7],
+        [1400425953000, 3, 8],
+        [1400425954000, 4, 9]
     ]
 };
 const sumPart2 = {
     name: "part2",
-    columns: [ "time", "in", "out" ],
-    points: [
-        [ 1400425951000, 9, 1 ],
-        [ 1400425952000, 7, 2 ],
-        [ 1400425953000, 5, 3 ],
-        [ 1400425954000, 3, 4 ]
+    columns: ["time", "in", "out"],
+    points: [
+        [1400425951000, 9, 1],
+        [1400425952000, 7, 2],
+        [1400425953000, 5, 3],
+        [1400425954000, 3, 4]
     ]
 };
 
 const sept2014Data = {
     utc: false,
     name: "traffic",
-    columns: [ "time", "value" ],
-    points: [
-        [ 1409529600000, 80 ],
-        [ 1409533200000, 88 ],
-        [ 1409536800000, 52 ],
-        [ 1409540400000, 80 ],
-        [ 1409544000000, 26 ],
-        [ 1409547600000, 37 ],
-        [ 1409551200000, 6 ],
-        [ 1409554800000, 32 ],
-        [ 1409558400000, 69 ],
-        [ 1409562000000, 21 ],
-        [ 1409565600000, 6 ],
-        [ 1409569200000, 54 ],
-        [ 1409572800000, 88 ],
-        [ 1409576400000, 41 ],
-        [ 1409580000000, 35 ],
-        [ 1409583600000, 43 ],
-        [ 1409587200000, 84 ],
-        [ 1409590800000, 32 ],
-        [ 1409594400000, 41 ],
-        [ 1409598000000, 57 ],
-        [ 1409601600000, 27 ],
-        [ 1409605200000, 50 ],
-        [ 1409608800000, 13 ],
-        [ 1409612400000, 63 ],
-        [ 1409616000000, 58 ],
-        [ 1409619600000, 80 ],
-        [ 1409623200000, 59 ],
-        [ 1409626800000, 96 ],
-        [ 1409630400000, 2 ],
-        [ 1409634000000, 20 ],
-        [ 1409637600000, 64 ],
-        [ 1409641200000, 7 ],
-        [ 1409644800000, 50 ],
-        [ 1409648400000, 88 ],
-        [ 1409652000000, 34 ],
-        [ 1409655600000, 31 ],
-        [ 1409659200000, 16 ],
-        [ 1409662800000, 38 ],
-        [ 1409666400000, 94 ],
-        [ 1409670000000, 78 ],
-        [ 1409673600000, 86 ],
-        [ 1409677200000, 13 ],
-        [ 1409680800000, 34 ],
-        [ 1409684400000, 29 ],
-        [ 1409688000000, 48 ],
-        [ 1409691600000, 80 ],
-        [ 1409695200000, 30 ],
-        [ 1409698800000, 15 ],
-        [ 1409702400000, 62 ],
-        [ 1409706000000, 66 ],
-        [ 1409709600000, 44 ],
-        [ 1409713200000, 94 ],
-        [ 1409716800000, 78 ],
-        [ 1409720400000, 29 ],
-        [ 1409724000000, 21 ],
-        [ 1409727600000, 4 ],
-        [ 1409731200000, 83 ],
-        [ 1409734800000, 15 ],
-        [ 1409738400000, 89 ],
-        [ 1409742000000, 53 ],
-        [ 1409745600000, 70 ],
-        [ 1409749200000, 41 ],
-        [ 1409752800000, 47 ],
-        [ 1409756400000, 30 ],
-        [ 1409760000000, 68 ],
-        [ 1409763600000, 89 ],
-        [ 1409767200000, 29 ],
-        [ 1409770800000, 17 ],
-        [ 1409774400000, 38 ],
-        [ 1409778000000, 67 ],
-        [ 1409781600000, 75 ],
-        [ 1409785200000, 89 ],
-        [ 1409788800000, 47 ],
-        [ 1409792400000, 82 ],
-        [ 1409796000000, 33 ],
-        [ 1409799600000, 67 ],
-        [ 1409803200000, 93 ],
-        [ 1409806800000, 86 ],
-        [ 1409810400000, 97 ],
-        [ 1409814000000, 19 ],
-        [ 1409817600000, 19 ],
-        [ 1409821200000, 31 ],
-        [ 1409824800000, 56 ],
-        [ 1409828400000, 19 ],
-        [ 1409832000000, 43 ],
-        [ 1409835600000, 29 ],
-        [ 1409839200000, 72 ],
-        [ 1409842800000, 27 ],
-        [ 1409846400000, 21 ],
-        [ 1409850000000, 88 ],
-        [ 1409853600000, 18 ],
-        [ 1409857200000, 30 ],
-        [ 1409860800000, 46 ],
-        [ 1409864400000, 34 ],
-        [ 1409868000000, 31 ],
-        [ 1409871600000, 20 ],
-        [ 1409875200000, 45 ],
-        [ 1409878800000, 17 ],
-        [ 1409882400000, 24 ],
-        [ 1409886000000, 84 ],
-        [ 1409889600000, 6 ],
-        [ 1409893200000, 91 ],
-        [ 1409896800000, 82 ],
-        [ 1409900400000, 71 ],
-        [ 1409904000000, 97 ],
-        [ 1409907600000, 43 ],
-        [ 1409911200000, 38 ],
-        [ 1409914800000, 1 ],
-        [ 1409918400000, 71 ],
-        [ 1409922000000, 50 ],
-        [ 1409925600000, 19 ],
-        [ 1409929200000, 19 ],
-        [ 1409932800000, 86 ],
-        [ 1409936400000, 65 ],
-        [ 1409940000000, 93 ],
-        [ 1409943600000, 35 ]
+    columns: ["time", "value"],
+    points: [
+        [1409529600000, 80],
+        [1409533200000, 88],
+        [1409536800000, 52],
+        [1409540400000, 80],
+        [1409544000000, 26],
+        [1409547600000, 37],
+        [1409551200000, 6 ],
+        [1409554800000, 32],
+        [1409558400000, 69],
+        [1409562000000, 21],
+        [1409565600000, 6 ],
+        [1409569200000, 54],
+        [1409572800000, 88],
+        [1409576400000, 41],
+        [1409580000000, 35],
+        [1409583600000, 43],
+        [1409587200000, 84],
+        [1409590800000, 32],
+        [1409594400000, 41],
+        [1409598000000, 57],
+        [1409601600000, 27],
+        [1409605200000, 50],
+        [1409608800000, 13],
+        [1409612400000, 63],
+        [1409616000000, 58],
+        [1409619600000, 80],
+        [1409623200000, 59],
+        [1409626800000, 96],
+        [1409630400000, 2],
+        [1409634000000, 20],
+        [1409637600000, 64],
+        [1409641200000, 7],
+        [1409644800000, 50],
+        [1409648400000, 88],
+        [1409652000000, 34],
+        [1409655600000, 31],
+        [1409659200000, 16],
+        [1409662800000, 38],
+        [1409666400000, 94],
+        [1409670000000, 78],
+        [1409673600000, 86],
+        [1409677200000, 13],
+        [1409680800000, 34],
+        [1409684400000, 29],
+        [1409688000000, 48],
+        [1409691600000, 80],
+        [1409695200000, 30],
+        [1409698800000, 15],
+        [1409702400000, 62],
+        [1409706000000, 66],
+        [1409709600000, 44],
+        [1409713200000, 94],
+        [1409716800000, 78],
+        [1409720400000, 29],
+        [1409724000000, 21],
+        [1409727600000, 4 ],
+        [1409731200000, 83],
+        [1409734800000, 15],
+        [1409738400000, 89],
+        [1409742000000, 53],
+        [1409745600000, 70],
+        [1409749200000, 41],
+        [1409752800000, 47],
+        [1409756400000, 30],
+        [1409760000000, 68],
+        [1409763600000, 89],
+        [1409767200000, 29],
+        [1409770800000, 17],
+        [1409774400000, 38],
+        [1409778000000, 67],
+        [1409781600000, 75],
+        [1409785200000, 89],
+        [1409788800000, 47],
+        [1409792400000, 82],
+        [1409796000000, 33],
+        [1409799600000, 67],
+        [1409803200000, 93],
+        [1409806800000, 86],
+        [1409810400000, 97],
+        [1409814000000, 19],
+        [1409817600000, 19],
+        [1409821200000, 31],
+        [1409824800000, 56],
+        [1409828400000, 19],
+        [1409832000000, 43],
+        [1409835600000, 29],
+        [1409839200000, 72],
+        [1409842800000, 27],
+        [1409846400000, 21],
+        [1409850000000, 88],
+        [1409853600000, 18],
+        [1409857200000, 30],
+        [1409860800000, 46],
+        [1409864400000, 34],
+        [1409868000000, 31],
+        [1409871600000, 20],
+        [1409875200000, 45],
+        [1409878800000, 17],
+        [1409882400000, 24],
+        [1409886000000, 84],
+        [1409889600000, 6 ],
+        [1409893200000, 91],
+        [1409896800000, 82],
+        [1409900400000, 71],
+        [1409904000000, 97],
+        [1409907600000, 43],
+        [1409911200000, 38],
+        [1409914800000, 1],
+        [1409918400000, 71],
+        [1409922000000, 50],
+        [1409925600000, 19],
+        [1409929200000, 19],
+        [1409932800000, 86],
+        [1409936400000, 65],
+        [1409940000000, 93],
+        [1409943600000, 35]
     ]
 };
 
 const TIMERANGE_EVENT_LIST = OUTAGE_EVENT_LIST.map(event => {
-    const { startTime, endTime, ...other } = event;
-    //eslint-disable-line
+    const { startTime, endTime, ...other } = event; //eslint-disable-line
     const b = new Date(startTime);
     const e = new Date(endTime);
     return new TimeRangeEvent(new TimeRange(b, e), other);
@@ -376,6 +375,7 @@
 //
 // TESTS
 //
+
 it("can create an series with our wire format", () => {
     const series = new TimeSeries(TIMESERIES_TEST_DATA);
     expect(series).toBeDefined();
@@ -383,30 +383,28 @@
 
 it("can create an series with a list of Events", () => {
     const events = [];
-<<<<<<< HEAD
-    events.push(new Event(new Date(2015, 7, 1), { value: 27 }));
-    events.push(new Event(new Date(2015, 8, 1), { value: 14 }));
-    const series = new TimeSeries({ name: "events", events });
-=======
     events.push(new TimeEvent(new Date(2015, 7, 1), {value: 27}));
     events.push(new TimeEvent(new Date(2015, 8, 1), {value: 14}));
     const series = new TimeSeries({
         name: "events",
         events
     });
->>>>>>> 7adc1100
     expect(series.size()).toBe(2);
 });
 
 it("can create an series with no events", () => {
     const events = [];
-    const series = new TimeSeries({ name: "events", events });
+    const series = new TimeSeries({
+        name: "events",
+        events
+    });
     expect(series.size()).toBe(0);
 });
 
 //
 // Basic Query API
 //
+
 it("can return the size of the series", () => {
     const series = new TimeSeries(TIMESERIES_TEST_DATA);
     expect(series.size()).toBe(4);
@@ -440,6 +438,7 @@
 //
 // Meta data
 //
+
 it("can create a series with meta data and get that data back", () => {
     const series = new TimeSeries(INTERFACE_TEST_DATA);
     const expected = `{"site_interface":"et-1/0/0","utc":true,"site":"anl","name":"star-cr5:to_anl_ip-a_v4","site_device":"noni","device":"star-cr5","oscars_id":null,"title":null,"is_oscars":false,"interface":"to_anl_ip-a_v4","stats_type":"Standard","id":169,"resource_uri":"","is_ipv6":false,"description":"star-cr5->anl(as683):100ge:site-ex:show:intercloud","columns":["time","in","out"],"points":[[1400425947000,52,34],[1400425948000,18,13],[1400425949000,26,67],[1400425950000,93,91]]}`;
@@ -466,15 +465,16 @@
 //
 // Deep event data
 //
+
 it("can create a series with a nested object", () => {
     const series = new TimeSeries({
         name: "Map Traffic",
-        columns: [ "time", "NASA_north", "NASA_south" ],
+        columns: ["time", "NASA_north", "NASA_south"],
         points: [
-            [ 1400425951000, { in: 100, out: 200 }, { in: 145, out: 135 } ],
-            [ 1400425952000, { in: 200, out: 400 }, { in: 146, out: 142 } ],
-            [ 1400425953000, { in: 300, out: 600 }, { in: 147, out: 158 } ],
-            [ 1400425954000, { in: 400, out: 800 }, { in: 155, out: 175 } ]
+            [1400425951000, {in: 100, out: 200}, {in: 145, out: 135}],
+            [1400425952000, {in: 200, out: 400}, {in: 146, out: 142}],
+            [1400425953000, {in: 300, out: 600}, {in: 147, out: 158}],
+            [1400425954000, {in: 400, out: 800}, {in: 155, out: 175}]
         ]
     });
     expect(series.at(0).get("NASA_north").in).toBe(100);
@@ -483,25 +483,6 @@
 
 it("can create a series with nested events", () => {
     const events = [];
-<<<<<<< HEAD
-    events.push(new Event(new Date(2015, 6, 1), {
-        NASA_north: { in: 100, out: 200 },
-        NASA_south: { in: 145, out: 135 }
-    }));
-    events.push(new Event(new Date(2015, 7, 1), {
-        NASA_north: { in: 200, out: 400 },
-        NASA_south: { in: 146, out: 142 }
-    }));
-    events.push(new Event(new Date(2015, 8, 1), {
-        NASA_north: { in: 300, out: 600 },
-        NASA_south: { in: 147, out: 158 }
-    }));
-    events.push(new Event(new Date(2015, 9, 1), {
-        NASA_north: { in: 400, out: 800 },
-        NASA_south: { in: 155, out: 175 }
-    }));
-    const series = new TimeSeries({ name: "Map traffic", events });
-=======
     events.push(new TimeEvent(new Date(2015, 6, 1), {NASA_north: {in: 100, out: 200}, NASA_south: {in: 145, out: 135}}));
     events.push(new TimeEvent(new Date(2015, 7, 1), {NASA_north: {in: 200, out: 400}, NASA_south: {in: 146, out: 142}}));
     events.push(new TimeEvent(new Date(2015, 8, 1), {NASA_north: {in: 300, out: 600}, NASA_south: {in: 147, out: 158}}));
@@ -510,7 +491,6 @@
         name: "Map traffic",
         events
     });
->>>>>>> 7adc1100
     expect(series.at(0).get("NASA_north").in).toBe(100);
     expect(series.at(3).get("NASA_south").out).toBe(175);
     expect(series.size()).toBe(4);
@@ -519,42 +499,35 @@
 //
 // Comparing TimeSeries with each other
 //
+
 it("can compare a series and a reference to a series as being equal", () => {
     const series = new TimeSeries(TIMESERIES_TEST_DATA);
     const refSeries = series;
     expect(series).toBe(refSeries);
 });
 
-it(
-    "can use the equals() comparator to compare a series and a copy of the series as true",
-    () => {
-        const series = new TimeSeries(TIMESERIES_TEST_DATA);
-        const copyOfSeries = new TimeSeries(series);
-        expect(TimeSeries.equal(series, copyOfSeries)).toBeTruthy;
-    }
-);
-
-it(
-    "can use the equals() comparator to compare a series and a value equivalent series as false",
-    () => {
-        const series = new TimeSeries(TIMESERIES_TEST_DATA);
-        const otherSeries = new TimeSeries(TIMESERIES_TEST_DATA);
-        expect(TimeSeries.equal(series, otherSeries)).toBeFalsy;
-    }
-);
-
-it(
-    "can use the is() comparator to compare a series and a value equivalent series as true",
-    () => {
-        const series = new TimeSeries(TIMESERIES_TEST_DATA);
-        const otherSeries = new TimeSeries(TIMESERIES_TEST_DATA);
-        expect(TimeSeries.is(series, otherSeries)).toBeTruthy;
-    }
-);
+it("can use the equals() comparator to compare a series and a copy of the series as true", () => {
+    const series = new TimeSeries(TIMESERIES_TEST_DATA);
+    const copyOfSeries = new TimeSeries(series);
+    expect(TimeSeries.equal(series, copyOfSeries)).toBeTruthy;
+});
+
+it("can use the equals() comparator to compare a series and a value equivalent series as false", () => {
+    const series = new TimeSeries(TIMESERIES_TEST_DATA);
+    const otherSeries = new TimeSeries(TIMESERIES_TEST_DATA);
+    expect(TimeSeries.equal(series, otherSeries)).toBeFalsy;
+});
+
+it("can use the is() comparator to compare a series and a value equivalent series as true", () => {
+    const series = new TimeSeries(TIMESERIES_TEST_DATA);
+    const otherSeries = new TimeSeries(TIMESERIES_TEST_DATA);
+    expect(TimeSeries.is(series, otherSeries)).toBeTruthy;
+});
 
 //
 // Bisect
 //
+
 it("can find the bisect starting from 0", () => {
     const series = new TimeSeries(BISECT_TEST_DATA);
     expect(series.bisect(moment("2012-01-11 00:30", fmt).toDate())).toBe(0);
@@ -570,10 +543,7 @@
     expect(series.bisect(moment("2012-01-11 03:30", fmt).toDate(), 4)).toBe(3);
 
     const first = series.bisect(moment("2012-01-11 03:30", fmt).toDate());
-    const second = series.bisect(
-        moment("2012-01-11 04:30", fmt).toDate(),
-        first
-    );
+    const second = series.bisect(moment("2012-01-11 04:30", fmt).toDate(), first);
     expect(series.at(first).get()).toBe(44);
     expect(series.at(second).get()).toBe(55);
 });
@@ -581,38 +551,28 @@
 //
 // TimeRangeEvents
 //
+
 it("can make a timeseries with the right timerange", () => {
-    const series = new TimeSeries({
-        name: "outages",
-        events: TIMERANGE_EVENT_LIST
-    });
+    const series = new TimeSeries({name: "outages", events: TIMERANGE_EVENT_LIST});
     expect(series.range().toString()).toBe("[1425459600000,1429721400000]");
 });
 
 it("can make a timeseries that can be serialized to a string", () => {
-    const series = new TimeSeries({
-        name: "outages",
-        events: TIMERANGE_EVENT_LIST
-    });
+    const series = new TimeSeries({name: "outages", events: TIMERANGE_EVENT_LIST});
     const expected = `{"name":"outages","utc":true,"columns":["timerange","title","description","completed","external_ticket","esnet_ticket","organization","type"],"points":[[[1425459600000,1425477600000],"ANL Scheduled Maintenance","ANL will be switching border routers...",true,"","ESNET-20150302-002","ANL","Planned"],[[1429673400000,1429707600000],"At 13:33 pacific circuit 06519 went down.","STAR-CR5 < 100 ge 06519 > ANL  - Outage",true,"","ESNET-20150421-013","Internet2 / Level 3","Unplanned"],[[1429673700000,1429721400000],"STAR-CR5 < 100 ge 06519 > ANL  - Outage","The listed circuit was unavailable due to bent pins.",true,"3576:144","ESNET-20150421-013","Internet2 / Level 3","Unplanned"]]}`;
     expect(series.toString()).toBe(expected);
 });
 
-it(
-    "can make a timeseries that can be serialized to JSON and then used to construct a TimeSeries again",
-    () => {
-        const series = new TimeSeries({
-            name: "outages",
-            events: TIMERANGE_EVENT_LIST
-        });
-        const newSeries = new TimeSeries(series.toJSON());
-        expect(series.toString()).toBe(newSeries.toString());
-    }
-);
+it("can make a timeseries that can be serialized to JSON and then used to construct a TimeSeries again", () => {
+    const series = new TimeSeries({name: "outages", events: TIMERANGE_EVENT_LIST});
+    const newSeries = new TimeSeries(series.toJSON());
+    expect(series.toString()).toBe(newSeries.toString());
+});
 
 //
 // IndexedEvents
 //
+
 it("can serialize to a string", () => {
     const series = new TimeSeries(INDEXED_DATA);
     const expectedString = `{"index":"1d-625","name":"traffic","utc":true,"columns":["time","value","status"],"points":[[1400425947000,52,"ok"],[1400425948000,18,"ok"],[1400425949000,26,"fail"],[1400425950000,93,"offline"]]}`;
@@ -628,9 +588,7 @@
 it("can create an series with indexed data (in UTC time)", () => {
     const series = new TimeSeries(AVAILABILITY_DATA);
     const event = series.at(2);
-    expect(
-        event.timerangeAsUTCString()
-    ).toBe("[Mon, 01 Sep 2014 00:00:00 GMT, Tue, 30 Sep 2014 23:59:59 GMT]");
+    expect(event.timerangeAsUTCString()).toBe("[Mon, 01 Sep 2014 00:00:00 GMT, Tue, 30 Sep 2014 23:59:59 GMT]");
     expect(series.range().begin().getTime()).toBe(1404172800000);
     expect(series.range().end().getTime()).toBe(1435708799999);
 });
@@ -638,6 +596,7 @@
 //
 // Slicing a TimeSeries
 //
+
 it("can create a slice of a series", () => {
     const series = new TimeSeries(AVAILABILITY_DATA);
     const expectedLastTwo = `{"name":"availability","utc":true,"columns":["index","uptime"],"points":[["2015-05","92%"],["2015-06","100%"]]}`;
@@ -654,12 +613,13 @@
 //
 // Merging two TimeSeries together
 //
+
 it("can merge two timeseries columns together using merge", () => {
     const inTraffic = new TimeSeries(TRAFFIC_DATA_IN);
     const outTraffic = new TimeSeries(TRAFFIC_DATA_OUT);
     const trafficSeries = TimeSeries.timeSeriesListMerge({
         name: "traffic",
-        seriesList: [ inTraffic, outTraffic ]
+        seriesList: [inTraffic, outTraffic]
     });
 
     expect(trafficSeries.at(2).get("in")).toBe(26);
@@ -672,7 +632,7 @@
     const trafficSeries = TimeSeries.timeSeriesListMerge({
         name: "traffic",
         source: "router",
-        seriesList: [ tile1, tile2 ]
+        seriesList: [tile1, tile2]
     });
     expect(trafficSeries.size()).toBe(8);
     expect(trafficSeries.at(0).get()).toBe(34);
@@ -692,30 +652,25 @@
     const outTraffic = new TimeSeries(TRAFFIC_NEWY_TO_BNL);
     const trafficSeries = TimeSeries.timeSeriesListMerge({
         name: "traffic",
-        seriesList: [ inTraffic, outTraffic ]
-    });
-    expect(
-        trafficSeries.at(0).timestampAsUTCString()
-    ).toBe("Mon, 31 Aug 2015 20:12:30 GMT");
-    expect(
-        trafficSeries.at(1).timestampAsUTCString()
-    ).toBe("Mon, 31 Aug 2015 20:13:00 GMT");
-    expect(
-        trafficSeries.at(2).timestampAsUTCString()
-    ).toBe("Mon, 31 Aug 2015 20:13:30 GMT");
+        seriesList: [inTraffic, outTraffic]
+    });
+    expect(trafficSeries.at(0).timestampAsUTCString()).toBe("Mon, 31 Aug 2015 20:12:30 GMT");
+    expect(trafficSeries.at(1).timestampAsUTCString()).toBe("Mon, 31 Aug 2015 20:13:00 GMT");
+    expect(trafficSeries.at(2).timestampAsUTCString()).toBe("Mon, 31 Aug 2015 20:13:30 GMT");
 });
 
 //
 // Summing two TimeSeries together
 //
+
 it("can merge two timeseries into a new timeseries that is the sum", () => {
     const part1 = new TimeSeries(sumPart1);
     const part2 = new TimeSeries(sumPart2);
 
     const sum = TimeSeries.timeSeriesListSum({
         name: "sum",
-        seriesList: [ part1, part2 ],
-        fieldSpec: [ "in", "out" ]
+        seriesList: [part1, part2],
+        fieldSpec: ["in", "out"]
     });
 
     //10, 9, 8, 7
@@ -729,38 +684,40 @@
     expect(sum.at(1).get("out")).toBe(9);
     expect(sum.at(2).get("out")).toBe(11);
     expect(sum.at(3).get("out")).toBe(13);
+
 });
 
 //
 // Avergage two timeseries together
 //
-it("can merge two timeseries into a new timeseries that is the avg", () => {
+
+it("can merge two timeseries into a new timeseries that is the sum", () => {
     const part1 = new TimeSeries({
         name: "part1",
-        columns: [ "time", "in", "out" ],
+        columns: ["time", "in", "out"],
         points: [
-            [ 1400425951000, 1, 6 ],
-            [ 1400425952000, 2, 7 ],
-            [ 1400425953000, 3, 8 ],
-            [ 1400425954000, 4, 9 ]
+            [1400425951000, 1, 6],
+            [1400425952000, 2, 7],
+            [1400425953000, 3, 8],
+            [1400425954000, 4, 9]
         ]
     });
     const part2 = new TimeSeries({
         name: "part2",
-        columns: [ "time", "in", "out" ],
+        columns: ["time", "in", "out"],
         points: [
-            [ 1400425951000, 9, 1 ],
-            [ 1400425952000, 7, 2 ],
-            [ 1400425953000, 5, 3 ],
-            [ 1400425954000, 3, 4 ]
+            [1400425951000, 9, 1],
+            [1400425952000, 7, 2],
+            [1400425953000, 5, 3],
+            [1400425954000, 3, 4]
         ]
     });
 
     const avgSeries = TimeSeries.timeSeriesListReduce({
         name: "avg",
-        seriesList: [ part1, part2 ],
-        fieldSpec: [ "in", "out" ],
-        reducer: avg()
+        seriesList: [part1, part2],
+        fieldSpec: ["in", "out"],
+        reducer: Event.avg
     });
 
     expect(avgSeries.at(0).get("in")).toBe(5);
@@ -775,103 +732,99 @@
 
     const avgSeries2 = TimeSeries.timeSeriesListAvg({
         name: "avg",
-        seriesList: [ part1, part2 ],
-        fieldSpec: [ "in", "out" ]
+        seriesList: [part1, part2],
+        fieldSpec: ["in", "out"]
     });
 
     expect(avgSeries2.at(0).get("in")).toBe(5);
     expect(avgSeries2.at(1).get("in")).toBe(4.5);
     expect(avgSeries2.at(2).get("in")).toBe(4);
     expect(avgSeries2.at(3).get("in")).toBe(3.5);
+
+
 });
 
 //
 // Collapse down columns in a TimeSeries
 //
-it(
-    "can collapse a timeseries into a new timeseries that is the sum of two columns",
-    () => {
-        const ts = new TimeSeries(sumPart1);
-
-        const sums = ts.collapse({
-            name: "sum",
-            fieldSpecList: [ "in", "out" ],
-            reducer: sum(),
-            append: false
-        });
-
-        expect(sums.at(0).get("sum")).toBe(7);
-        expect(sums.at(1).get("sum")).toBe(9);
-        expect(sums.at(2).get("sum")).toBe(11);
-        expect(sums.at(3).get("sum")).toBe(13);
-    }
-);
-
-it(
-    "can collapse a timeseries into a new timeseries that is the max of two columns",
-    () => {
-        const timeseries = new TimeSeries(sumPart2);
-        const c = timeseries.collapse({
-            name: "max_in_out",
-            fieldSpecList: [ "in", "out" ],
-            reducer: max(),
-            append: true
-        });
-
-        expect(c.at(0).get("max_in_out")).toBe(9);
-        expect(c.at(1).get("max_in_out")).toBe(7);
-        expect(c.at(2).get("max_in_out")).toBe(5);
-        expect(c.at(3).get("max_in_out")).toBe(4);
-    }
-);
-
-it(
-    "can collapse a timeseries into a new timeseries that is the sum of two columns, then find the max",
-    () => {
-        const ts = new TimeSeries(sumPart1);
-        const sums = ts.collapse({
-            name: "value",
-            fieldSpecList: [ "in", "out" ],
-            reducer: sum(),
-            append: false
-        });
-        expect(sums.max()).toBe(13);
-    }
-);
+
+it("can collapse a timeseries into a new timeseries that is the sum of two columns", () => {
+    const ts = new TimeSeries(sumPart1);
+
+    const sums = ts.collapse({
+        name: "sum",
+        fieldSpecList: ["in", "out"],
+        reducer: sum(),
+        append: false
+    });
+
+    expect(sums.at(0).get("sum")).toBe(7);
+    expect(sums.at(1).get("sum")).toBe(9);
+    expect(sums.at(2).get("sum")).toBe(11);
+    expect(sums.at(3).get("sum")).toBe(13);
+});
+
+it("can collapse a timeseries into a new timeseries that is the max of two columns", () => {
+    const timeseries = new TimeSeries(sumPart2);
+    const c = timeseries.collapse({
+        name: "max_in_out",
+        fieldSpecList: ["in", "out"],
+        reducer: max(),
+        append: true
+    });
+
+    expect(c.at(0).get("max_in_out")).toBe(9);
+    expect(c.at(1).get("max_in_out")).toBe(7);
+    expect(c.at(2).get("max_in_out")).toBe(5);
+    expect(c.at(3).get("max_in_out")).toBe(4);
+});
+
+it("can collapse a timeseries into a new timeseries that is the sum of two columns, then find the max", () => {
+    const ts = new TimeSeries(sumPart1);
+    const sums = ts.collapse({
+        name: "value",
+        fieldSpecList: ["in", "out"],
+        reducer: sum(),
+        append: false
+    });
+    expect(sums.max()).toBe(13);
+});
 
 //
 // Select specific columns in a TimeSeries
 //
+
 it("can select a single column from a TimeSeries", () => {
     const timeseries = new TimeSeries(INTERFACE_TEST_DATA);
-    expect(timeseries.columns()).toEqual([ "in", "out" ]);
-
-    const ts = timeseries.select({ fieldSpec: "in" });
-    expect(ts.columns()).toEqual([ "in" ]);
+    expect(timeseries.columns()).toEqual(["in", "out"]);
+
+    const ts = timeseries.select({fieldSpec: "in"});
+    expect(ts.columns()).toEqual(["in"]);
     expect(ts.name()).toBe("star-cr5:to_anl_ip-a_v4");
 });
 
 it("can select multiple columns from a TimeSeries", () => {
     const timeseries = new TimeSeries(AVAILABILITY_DATA_2);
-    expect(timeseries.columns()).toEqual([ "uptime", "notes", "outages" ]);
-
-    const ts = timeseries.select({ fieldSpec: [ "uptime", "notes" ] });
-    expect(ts.columns()).toEqual([ "uptime", "notes" ]);
+    expect(timeseries.columns()).toEqual(["uptime", "notes", "outages"]);
+
+    const ts = timeseries.select({fieldSpec: ["uptime", "notes"]});
+    expect(ts.columns()).toEqual(["uptime", "notes"]);
     expect(ts.name()).toBe("availability");
 });
 
 //
 // Remapping Events in a TimeSeries
 //
+
 it("can use re-mapping to reverse the values in a TimeSeries", () => {
     const timeseries = new TimeSeries(INTERFACE_TEST_DATA);
-
-    expect(timeseries.columns()).toEqual([ "in", "out" ]);
-
-    const ts = timeseries.map(
-        e => e.setData({ in: e.get("out"), out: e.get("in") })
+    
+    expect(timeseries.columns()).toEqual(["in", "out"]);
+
+    const ts = timeseries.map(e =>
+        e.setData({in: e.get("out"), out: e.get("in")})
     );
-
+    
     expect(ts.at(0).get("in")).toBe(34);
     expect(ts.at(0).get("out")).toBe(52);
     expect(ts.size()).toBe(timeseries.size());
@@ -880,11 +833,12 @@
 //
 // Rollups
 //
+
 it("can generate 1 day fixed window averages over a TimeSeries", () => {
     const timeseries = new TimeSeries(sept2014Data);
     const dailyAvg = timeseries.fixedWindowRollup({
         windowSize: "1d",
-        aggregation: { value: { value: avg() } }
+        aggregation: {value: {value: avg()}}
     });
 
     expect(dailyAvg.size()).toBe(5);
@@ -893,22 +847,26 @@
     expect(dailyAvg.at(4).value()).toBe(51.85);
 });
 
+
 it("can make Collections for each day in the TimeSeries", () => {
     const timeseries = new TimeSeries(sept2014Data);
-    const collections = timeseries.collectByFixedWindow({ windowSize: "1d" });
+    const collections = timeseries.collectByFixedWindow({
+        windowSize: "1d"
+    });
 
     expect(collections["1d-16314"].size()).toBe(24);
     expect(collections["1d-16318"].size()).toBe(20);
 });
 
-it("can correctly use atTime()", () => {
+
+it("can correctly use atTime()", () =>{
     const t = new Date(1476803711641);
 
     let collection = new Collection();
     collection = collection.addEvent(new TimeEvent(t, 2));
 
     // Test bisect to get element 0
-    const ts = new TimeSeries({ collection });
+    const ts = new TimeSeries({collection});
     const bisect = ts.bisect(t);
     expect(bisect).toEqual(0);
     expect(ts.at(bisect).value()).toEqual(2);
@@ -916,8 +874,6 @@
     // Test atTime to get element 0
     expect(ts.atTime(t).value()).toEqual(2);
 });
-<<<<<<< HEAD
-=======
 
 
 class StatusEvent extends TimeEvent {
@@ -966,4 +922,3 @@
     const timeseries2 = new StatusSeries(buffer);
     TimeSeries.is(timeseries1, timeseries2);
 });
->>>>>>> 7adc1100
